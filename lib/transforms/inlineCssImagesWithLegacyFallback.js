--- conflicted
+++ resolved
@@ -57,15 +57,9 @@
                         internetExplorerConditionalCommentBody.markDirty();
                     }
 
-<<<<<<< HEAD
                     assetGraph.findRelations({from: cssAssetClone, type: 'CssImage'}).forEach(function (cssImage) {
-                        if (cssImage.cssRule.style.getPropertyValue('-one-image-inline')) {
-                            cssImage.cssRule.style.removeProperty('-one-image-inline');
-=======
-                    assetGraph.findRelations({from: cssAsset, type: 'CssImage'}).forEach(function (cssImage) {
-                        if (cssImage.cssRule.style.getPropertyValue('-ag-image-inline')) {
-                            cssImage.cssRule.style.removeProperty('-ag-image-inline');
->>>>>>> bd985139
+                        if (cssImage.cssRule.style.getPropertyValue(assets.Css.vendorPrefix + 'image-inline')) {
+                            cssImage.cssRule.style.removeProperty(assets.Css.vendorPrefix + 'image-inline');
                             cssAsset.markDirty();
                             cssImage.inline();
                         } else if (!/^_/.test(cssImage.propertyName) && // Underscore hack (IE6), don't inline
